package main

import (
	"bytes"
	"crypto/rand"
	"encoding/base64"
	"errors"
	"flag"
	"fmt"
	"io"
	"log"
	"net"
	"net/http"
	"net/url"
	"os"
	"os/signal"
	"syscall"
	"time"
)

import "git.torproject.org/pluggable-transports/goptlib.git"

const ptMethodName = "meek"
const sessionIdLength = 32
const maxPayloadLength = 0x10000
const initPollInterval = 100 * time.Millisecond
const maxPollInterval = 5 * time.Second
const pollIntervalMultiplier = 1.5
const maxHelperResponseLength = 10000000
const helperReadTimeout = 60 * time.Second
const helperWriteTimeout = 2 * time.Second

var ptInfo pt.ClientInfo

var options struct {
	URL          string
	Front        string
	HTTPProxyURL *url.URL
	HelperAddr   *net.TCPAddr
}

// When a connection handler starts, +1 is written to this channel; when it
// ends, -1 is written.
var handlerChan = make(chan int)

// RequestInfo encapsulates all the configuration used for a request–response
// roundtrip, including variables that may come from SOCKS args or from the
// command line.
type RequestInfo struct {
	// What to put in the X-Session-ID header.
	SessionID string
	// The URL to request.
	URL *url.URL
	// The Host header to put in the HTTP request (optional and may be
	// different from the host name in URL).
	Host string
	// URL of an HTTP proxy to use. If nil, the default net/http library's
	// behavior is used, which is to check the HTTP_PROXY and http_proxy
	// environment for a proxy URL.
	HTTPProxyURL *url.URL
}

func roundTripWithHTTP(buf []byte, info *RequestInfo) (*http.Response, error) {
	tr := http.DefaultTransport
	if info.HTTPProxyURL != nil {
		tr = &http.Transport{
			Proxy: http.ProxyURL(info.HTTPProxyURL),
		}
	}
	req, err := http.NewRequest("POST", info.URL.String(), bytes.NewReader(buf))
	if err != nil {
		return nil, err
	}
	if info.Host != "" {
		req.Host = info.Host
	}
	req.Header.Set("Content-Type", "application/octet-stream")
	req.Header.Set("X-Session-Id", info.SessionID)
	return tr.RoundTrip(req)
}

func sendRecv(buf []byte, conn net.Conn, info *RequestInfo) (int64, error) {
	roundTrip := roundTripWithHTTP
	if options.HelperAddr != nil {
		roundTrip = roundTripWithHelper
	}
	resp, err := roundTrip(buf, info)
	if err != nil {
		return 0, err
	}
	defer resp.Body.Close()

	if resp.StatusCode != http.StatusOK {
		return 0, errors.New(fmt.Sprintf("status code was %d, not %d", resp.StatusCode, http.StatusOK))
	}

	return io.Copy(conn, io.LimitReader(resp.Body, maxPayloadLength))
}

func copyLoop(conn net.Conn, info *RequestInfo) error {
	buf := make([]byte, maxPayloadLength)
	var interval time.Duration

	interval = initPollInterval
	for {
		conn.SetReadDeadline(time.Now().Add(interval))
		// log.Printf("next poll %.6f s", interval.Seconds())
		nr, readErr := conn.Read(buf)
		// log.Printf("read from local: %q", buf[:nr])

		nw, err := sendRecv(buf[:nr], conn, info)
		if err != nil {
			return err
		}
		// log.Printf("read from remote: %d", nw)

		if readErr != nil {
			if e, ok := readErr.(net.Error); !ok || !e.Timeout() {
				return readErr
			}
		}

		if nw > 0 {
			interval = initPollInterval
		} else {
			interval = time.Duration(float64(interval) * pollIntervalMultiplier)
		}
		if interval > maxPollInterval {
			interval = maxPollInterval
		}
	}

	return nil
}

func genSessionId() string {
	buf := make([]byte, sessionIdLength)
	_, err := rand.Read(buf)
	if err != nil {
		panic(err.Error())
	}
	return base64.StdEncoding.EncodeToString(buf)
}

func handler(conn *pt.SocksConn) error {
	handlerChan <- 1
	defer func() {
		handlerChan <- -1
	}()

	defer conn.Close()
	err := conn.Grant(&net.TCPAddr{IP: net.ParseIP("0.0.0.0"), Port: 0})
	if err != nil {
		return err
	}

	var info RequestInfo
	info.SessionID = genSessionId()

	// First check url= SOCKS arg, then --url option, then SOCKS target.
	urlArg, ok := conn.Req.Args.Get("url")
	if ok {
	} else if options.URL != "" {
		urlArg = options.URL
	} else {
		urlArg = (&url.URL{
			Scheme: "http",
			Host:   conn.Req.Target,
			Path:   "/",
		}).String()
	}
	info.URL, err = url.Parse(urlArg)
	if err != nil {
		return err
	}

	// First check front= SOCKS arg, then --front option.
	front, ok := conn.Req.Args.Get("front")
	if ok {
	} else if options.Front != "" {
		front = options.Front
		ok = true
	}
	if ok {
		info.Host = info.URL.Host
		info.URL.Host = front
	}

	// First check http-proxy= SOCKS arg, then --http-proxy option.
	httpProxy, ok := conn.Req.Args.Get("http-proxy")
	if ok {
		info.HTTPProxyURL, err = url.Parse(httpProxy)
		if err != nil {
			return err
		}
	} else if options.HTTPProxyURL != nil {
		info.HTTPProxyURL = options.HTTPProxyURL
	}

	return copyLoop(conn, &info)
}

func acceptLoop(ln *pt.SocksListener) error {
	defer ln.Close()
	for {
		conn, err := ln.AcceptSocks()
		if err != nil {
			log.Printf("error in AcceptSocks: %s", err)
			if e, ok := err.(net.Error); ok && !e.Temporary() {
				return err
			}
			continue
		}
		go func() {
			err := handler(conn)
			if err != nil {
				log.Printf("error in handling request: %s", err)
			}
		}()
	}
	return nil
}

func main() {
	var helperAddr string
	var httpProxy string
	var logFilename string
	var err error

	flag.StringVar(&options.Front, "front", "", "front domain name if no front= SOCKS arg")
<<<<<<< HEAD
	flag.StringVar(&httpProxy, "http-proxy", "", "HTTP proxy URL (default from HTTP_PROXY environment variable)")
=======
	flag.StringVar(&helperAddr, "helper", "", "address of HTTP helper (browser extension)")
	flag.StringVar(&httpProxy, "http-proxy", "", "HTTP proxy URL (default from HTTP_PROXY environment variable")
>>>>>>> 7ce93df2
	flag.StringVar(&logFilename, "log", "", "name of log file")
	flag.StringVar(&options.URL, "url", "", "URL to request if no url= SOCKS arg")
	flag.Parse()

	if logFilename != "" {
		f, err := os.OpenFile(logFilename, os.O_CREATE|os.O_APPEND|os.O_WRONLY, 0600)
		if err != nil {
			log.Fatalf("error opening log file: %s", err)
		}
		defer f.Close()
		log.SetOutput(f)
	}

	if helperAddr != "" && httpProxy != "" {
		log.Fatalf("--helper and --http-proxy can't be used together")
	}

	if helperAddr != "" {
		options.HelperAddr, err = net.ResolveTCPAddr("tcp", helperAddr)
		if err != nil {
			log.Fatalf("can't resolve helper address: %s", err)
		}
		log.Printf("using helper on %s", options.HelperAddr)
	}

	if httpProxy != "" {
		options.HTTPProxyURL, err = url.Parse(httpProxy)
		if err != nil {
			log.Fatalf("can't parse HTTP proxy URL: %s", err)
		}
	}

	ptInfo, err = pt.ClientSetup([]string{ptMethodName})
	if err != nil {
		log.Fatalf("error in ClientSetup: %s", err)
	}

	listeners := make([]net.Listener, 0)
	for _, methodName := range ptInfo.MethodNames {
		switch methodName {
		case ptMethodName:
			ln, err := pt.ListenSocks("tcp", "127.0.0.1:0")
			if err != nil {
				pt.CmethodError(methodName, err.Error())
				break
			}
			go acceptLoop(ln)
			pt.Cmethod(methodName, ln.Version(), ln.Addr())
			log.Printf("listening on %s", ln.Addr())
			listeners = append(listeners, ln)
		default:
			pt.CmethodError(methodName, "no such method")
		}
	}
	pt.CmethodsDone()

	var numHandlers int = 0
	var sig os.Signal
	sigChan := make(chan os.Signal, 1)
	signal.Notify(sigChan, syscall.SIGINT, syscall.SIGTERM)

	// wait for first signal
	sig = nil
	for sig == nil {
		select {
		case n := <-handlerChan:
			numHandlers += n
		case sig = <-sigChan:
		}
	}
	for _, ln := range listeners {
		ln.Close()
	}

	if sig == syscall.SIGTERM {
		return
	}

	// wait for second signal or no more handlers
	sig = nil
	for sig == nil && numHandlers != 0 {
		select {
		case n := <-handlerChan:
			numHandlers += n
		case sig = <-sigChan:
		}
	}

	log.Printf("done")
}<|MERGE_RESOLUTION|>--- conflicted
+++ resolved
@@ -228,12 +228,8 @@
 	var err error
 
 	flag.StringVar(&options.Front, "front", "", "front domain name if no front= SOCKS arg")
-<<<<<<< HEAD
+	flag.StringVar(&helperAddr, "helper", "", "address of HTTP helper (browser extension)")
 	flag.StringVar(&httpProxy, "http-proxy", "", "HTTP proxy URL (default from HTTP_PROXY environment variable)")
-=======
-	flag.StringVar(&helperAddr, "helper", "", "address of HTTP helper (browser extension)")
-	flag.StringVar(&httpProxy, "http-proxy", "", "HTTP proxy URL (default from HTTP_PROXY environment variable")
->>>>>>> 7ce93df2
 	flag.StringVar(&logFilename, "log", "", "name of log file")
 	flag.StringVar(&options.URL, "url", "", "URL to request if no url= SOCKS arg")
 	flag.Parse()
